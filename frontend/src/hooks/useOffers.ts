import { 
  useQuery, 
  useSuspenseQuery,
  useInfiniteQuery,
  useMutation, 
  useQueryClient 
} from '@tanstack/react-query';
import { message } from 'antd';
import * as offerApi from '../api/client/offerApi';
<<<<<<< HEAD
import type { OfferStatus } from '../stores/offerStore';
=======
import { OfferStatus } from '../stores/offerStore';
import { queryOptions, infiniteQueryOptions } from '../config/queryClient';
>>>>>>> 5a8aba1e

const QUERY_KEYS = {
  offers: 'offers',
  offerBoard: 'offerBoard',
  offerHistory: 'offerHistory',
  availableEngineers: 'availableEngineers',
  offerStatistics: 'offerStatistics',
  engineerDetails: (id: string) => ['engineer', id],
  offerDetails: (id: string) => ['offer', id],
};

export const useOffers = (filters?: offerApi.OfferFilters) => {
  return useQuery({
    queryKey: [QUERY_KEYS.offers, filters],
    queryFn: () => offerApi.getOffers(filters),
    ...queryOptions.search, // 改善されたリトライとキャッシュ設定
  });
};

/**
 * オファー一覧を取得（Suspense版）
 * ローディング状態をSuspenseで管理
 */
export const useOffersSuspense = (filters?: offerApi.OfferFilters) => {
  return useSuspenseQuery({
    queryKey: [QUERY_KEYS.offers, filters],
    queryFn: () => offerApi.getOffers(filters),
    ...queryOptions.search,
  });
};

/**
 * オファー一覧を無限スクロールで取得
 */
export const useInfiniteOffers = (filters?: Omit<offerApi.OfferFilters, 'page'>) => {
  return useInfiniteQuery({
    queryKey: [QUERY_KEYS.offers, 'infinite', filters],
    queryFn: ({ pageParam = 1 }) => 
      offerApi.getOffers({ ...filters, page: pageParam }),
    ...infiniteQueryOptions,
    getNextPageParam: (lastPage: any) => {
      const { page, totalPages } = lastPage.pagination || {};
      return page < totalPages ? page + 1 : undefined;
    },
  });
};

export const useOfferBoard = () => {
  return useQuery({
    queryKey: [QUERY_KEYS.offerBoard],
    queryFn: offerApi.getOfferBoard,
    ...queryOptions.realtime, // リアルタイム更新が必要なデータ
    refetchInterval: 30000, // 30秒ごとに自動更新
  });
};

/**
 * オファーボードを取得（Suspense版）
 */
export const useOfferBoardSuspense = () => {
  return useSuspenseQuery({
    queryKey: [QUERY_KEYS.offerBoard],
    queryFn: offerApi.getOfferBoard,
    ...queryOptions.realtime,
    refetchInterval: 30000,
  });
};

export const useAvailableEngineers = () => {
  return useQuery({
    queryKey: [QUERY_KEYS.availableEngineers],
    queryFn: offerApi.getAvailableEngineers,
    ...queryOptions.user, // ユーザー関連データの設定
  });
};

/**
 * 利用可能なエンジニア一覧を取得（Suspense版）
 */
export const useAvailableEngineersSuspense = () => {
  return useSuspenseQuery({
    queryKey: [QUERY_KEYS.availableEngineers],
    queryFn: offerApi.getAvailableEngineers,
    ...queryOptions.user,
  });
};

export const useEngineerDetails = (engineerId: string) => {
  return useQuery({
    queryKey: QUERY_KEYS.engineerDetails(engineerId),
    queryFn: () => offerApi.getEngineerDetails(engineerId),
    enabled: !!engineerId,
    ...queryOptions.user,
  });
};

/**
 * エンジニア詳細を取得（Suspense版）
 */
export const useEngineerDetailsSuspense = (engineerId: string) => {
  return useSuspenseQuery({
    queryKey: QUERY_KEYS.engineerDetails(engineerId),
    queryFn: () => offerApi.getEngineerDetails(engineerId),
    ...queryOptions.user,
  });
};

export const useOfferDetails = (offerId: string) => {
  return useQuery({
    queryKey: QUERY_KEYS.offerDetails(offerId),
    queryFn: () => offerApi.getOfferById(offerId),
    enabled: !!offerId,
  });
};

export const useOfferHistory = (filters?: offerApi.OfferFilters) => {
  return useQuery({
    queryKey: [QUERY_KEYS.offerHistory, filters],
    queryFn: () => offerApi.getOfferHistory(filters),
    staleTime: 60000,
  });
};

export const useOfferStatistics = () => {
  return useQuery({
    queryKey: [QUERY_KEYS.offerStatistics],
    queryFn: offerApi.getOfferStatistics,
    ...queryOptions.static, // 静的データの設定（長いキャッシュ）
  });
};

/**
 * オファー統計を取得（Suspense版）
 */
export const useOfferStatisticsSuspense = () => {
  return useSuspenseQuery({
    queryKey: [QUERY_KEYS.offerStatistics],
    queryFn: offerApi.getOfferStatistics,
    ...queryOptions.static,
  });
};

export const useCreateOffer = () => {
  const queryClient = useQueryClient();
  
  return useMutation({
    mutationFn: offerApi.createOffer,
    onSuccess: (data) => {
      message.success('オファーを送信しました');
      queryClient.invalidateQueries({ queryKey: [QUERY_KEYS.offers] });
      queryClient.invalidateQueries({ queryKey: [QUERY_KEYS.offerBoard] });
      queryClient.invalidateQueries({ queryKey: [QUERY_KEYS.offerStatistics] });
    },
    onError: (error: any) => {
      // エラーハンドリングはグローバル設定でも行われる
      const errorMessage = error.response?.data?.message || 'オファー送信に失敗しました';
      message.error(errorMessage);
    },
    // 楽観的更新
    onMutate: async (newOffer) => {
      // 現在のクエリをキャンセル
      await queryClient.cancelQueries({ queryKey: [QUERY_KEYS.offers] });
      
      // 現在のデータをスナップショット
      const previousOffers = queryClient.getQueryData([QUERY_KEYS.offers]);
      
      // 楽観的に更新
      queryClient.setQueryData([QUERY_KEYS.offers], (old: any) => {
        if (!old) return old;
        return {
          ...old,
          data: [newOffer, ...old.data],
        };
      });
      
      return { previousOffers };
    },
    // エラー時はロールバック
    onError: (err, newOffer, context) => {
      if (context?.previousOffers) {
        queryClient.setQueryData([QUERY_KEYS.offers], context.previousOffers);
      }
    },
  });
};

export const useUpdateOfferStatus = () => {
  const queryClient = useQueryClient();
  
  return useMutation({
    mutationFn: ({ offerId, status }: { offerId: string; status: OfferStatus }) => 
      offerApi.updateOfferStatus(offerId, status),
    onSuccess: (data, variables) => {
      if (variables.status === 'WITHDRAWN') {
        message.success('オファーを撤回しました');
      } else {
        message.success('ステータスを更新しました');
      }
      queryClient.invalidateQueries({ queryKey: [QUERY_KEYS.offers] });
      queryClient.invalidateQueries({ queryKey: QUERY_KEYS.offerDetails(variables.offerId) });
    },
    onError: (error: any) => {
      message.error(error.response?.data?.message || 'ステータス更新に失敗しました');
    },
  });
};

export const useSendReminder = () => {
  const queryClient = useQueryClient();
  
  return useMutation({
    mutationFn: offerApi.sendReminder,
    onSuccess: (_, offerId) => {
      message.success('リマインドメールを送信しました');
      queryClient.invalidateQueries({ queryKey: QUERY_KEYS.offerDetails(offerId) });
    },
    onError: (error: any) => {
      message.error(error.response?.data?.message || 'リマインド送信に失敗しました');
    },
  });
};

export const useBulkAction = () => {
  const queryClient = useQueryClient();
  
  return useMutation({
    mutationFn: ({ offerIds, action }: { offerIds: string[]; action: 'reminder' | 'withdraw' }) =>
      offerApi.bulkAction(offerIds, action),
    onSuccess: (_, variables) => {
      if (variables.action === 'reminder') {
        message.success('選択したオファーにリマインドを送信しました');
      } else {
        message.success('選択したオファーを撤回しました');
      }
      queryClient.invalidateQueries({ queryKey: [QUERY_KEYS.offers] });
    },
    onError: (error: any) => {
      message.error(error.response?.data?.message || '一括操作に失敗しました');
    },
  });
};

export const useSearchEngineers = () => {
  return useMutation({
    mutationFn: offerApi.searchEngineers,
    onError: (error: any) => {
      message.error(error.response?.data?.message || '検索に失敗しました');
    },
  });
};

export const useExportOfferHistory = () => {
  return useMutation({
    mutationFn: (format: 'csv' | 'excel' = 'csv') => offerApi.exportOfferHistory(format),
    onSuccess: (data, format) => {
      const url = window.URL.createObjectURL(data);
      const link = document.createElement('a');
      link.href = url;
      link.download = `offer_history_${new Date().toISOString().split('T')[0]}.${format}`;
      document.body.appendChild(link);
      link.click();
      document.body.removeChild(link);
      window.URL.revokeObjectURL(url);
      message.success('エクスポートが完了しました');
    },
    onError: (error: any) => {
      message.error(error.response?.data?.message || 'エクスポートに失敗しました');
    },
  });
};<|MERGE_RESOLUTION|>--- conflicted
+++ resolved
@@ -7,12 +7,8 @@
 } from '@tanstack/react-query';
 import { message } from 'antd';
 import * as offerApi from '../api/client/offerApi';
-<<<<<<< HEAD
 import type { OfferStatus } from '../stores/offerStore';
-=======
-import { OfferStatus } from '../stores/offerStore';
 import { queryOptions, infiniteQueryOptions } from '../config/queryClient';
->>>>>>> 5a8aba1e
 
 const QUERY_KEYS = {
   offers: 'offers',
