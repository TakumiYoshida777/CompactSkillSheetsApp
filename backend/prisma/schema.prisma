--- conflicted
+++ resolved
@@ -187,38 +187,6 @@
   @@map("engineers")
 }
 
-<<<<<<< HEAD
-// スキルマスター
-model SkillMaster {
-  id          BigInt          @id @default(autoincrement())
-  name        String          @db.VarChar(255)
-  category    String          @db.VarChar(100)
-  description String?         @db.Text
-  isActive    Boolean         @default(true)
-  createdAt   DateTime        @default(now())
-  updatedAt   DateTime        @updatedAt
-
-  engineerSkills EngineerSkill[]
-
-  @@index([category])
-  @@map("skill_masters")
-}
-
-// エンジニアスキル
-model EngineerSkill {
-  id               BigInt       @id @default(autoincrement())
-  engineerId       BigInt
-  skillId          BigInt
-  level            String       @db.VarChar(50)  // beginner, intermediate, advanced, expert
-  yearsOfExperience Int?
-  lastUsedDate     DateTime?    @db.Date
-  note             String?      @db.Text
-  createdAt        DateTime     @default(now())
-  updatedAt        DateTime     @updatedAt
-
-  engineer     Engineer     @relation(fields: [engineerId], references: [id])
-  skillMaster  SkillMaster  @relation(fields: [skillId], references: [id])
-=======
 // エンジニアスキル
 model EngineerSkill {
   id          BigInt   @id @default(autoincrement())
@@ -231,7 +199,6 @@
 
   engineer Engineer @relation(fields: [engineerId], references: [id])
   skill    Skill    @relation(fields: [skillId], references: [id])
->>>>>>> 5a8aba1e
 
   @@unique([engineerId, skillId])
   @@index([engineerId])
@@ -239,8 +206,6 @@
   @@map("engineer_skills")
 }
 
-<<<<<<< HEAD
-=======
 // スキルマスタ
 model Skill {
   id             BigInt   @id @default(autoincrement())
@@ -255,8 +220,6 @@
   @@index([category])
   @@map("skills")
 }
-
->>>>>>> 5a8aba1e
 // スキルシート
 model SkillSheet {
   id                    BigInt    @id @default(autoincrement())
